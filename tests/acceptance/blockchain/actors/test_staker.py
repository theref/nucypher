--- conflicted
+++ resolved
@@ -20,11 +20,8 @@
 
 from nucypher.blockchain.eth.agents import ContractAgency, StakingEscrowAgent
 from nucypher.blockchain.eth.token import NU, Stake
-<<<<<<< HEAD
-=======
 from nucypher.crypto.powers import TransactingPower
 from tests.constants import FEE_RATE_RANGE, INSECURE_DEVELOPMENT_PASSWORD
->>>>>>> 424ed29a
 from tests.utils.ursula import make_decentralized_ursulas
 from nucypher.crypto.powers import TransactingPower
 from nucypher.blockchain.eth.utils import datetime_at_period
@@ -261,17 +258,9 @@
                                         commit_to_next_period=False,
                                         registry=test_registry).pop()
 
-<<<<<<< HEAD
     # ...mint few tokens...
     for _ in range(2):
         ursula.transacting_power.activate(password=INSECURE_DEVELOPMENT_PASSWORD)
-=======
-    # ...wait out the lock period...
-    for _ in range(token_economics.minimum_locked_periods):
-        testerchain.time_travel(periods=1)
-        transacting_power = ursula._crypto_power.power_ups(TransactingPower)
-        transacting_power.activate(password=INSECURE_DEVELOPMENT_PASSWORD)
->>>>>>> 424ed29a
         ursula.commit_to_next_period()
         testerchain.time_travel(periods=1)
         transacting_power = ursula._crypto_power.power_ups(TransactingPower)
