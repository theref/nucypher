--- conflicted
+++ resolved
@@ -59,19 +59,12 @@
     option_poa,
     option_provider_uri,
     option_registry_filepath,
-<<<<<<< HEAD
-    option_teacher_uri,
-    option_signer_uri)
-from nucypher.cli.processes import UrsulaCommandProtocol
-from nucypher.cli.types import EIP55_CHECKSUM_ADDRESS, NETWORK_PORT, IPV4_ADDRESS
-=======
     option_signer_uri,
     option_teacher_uri
 )
 from nucypher.cli.painting.help import paint_new_installation_help
 from nucypher.cli.painting.transactions import paint_receipt_summary
-from nucypher.cli.types import EIP55_CHECKSUM_ADDRESS, NETWORK_PORT
->>>>>>> a8bb6176
+from nucypher.cli.types import EIP55_CHECKSUM_ADDRESS, NETWORK_PORT, IPV4_ADDRESS
 from nucypher.config.characters import UrsulaConfiguration
 from nucypher.config.constants import (
     NUCYPHER_ENVVAR_WORKER_ETH_PASSWORD,
@@ -380,7 +373,6 @@
                                                                config_file=config_file,
                                                                json_ipc=general_config.json_ipc)
 
-<<<<<<< HEAD
     return URSULA.run(emitter=emitter,
                       start_reactor=not dry_run,
                       interactive=interactive,
@@ -388,13 +380,6 @@
                       metrics_listen_address=metrics_listen_address,
                       metrics_port=metrics_port,
                       metrics_prefix=metrics_prefix)
-
-=======
-    URSULA.run(emitter=emitter,
-               start_reactor=not dry_run,
-               interactive=interactive,
-               prometheus=prometheus)
->>>>>>> a8bb6176
 
 
 @ursula.command(name='save-metadata')
